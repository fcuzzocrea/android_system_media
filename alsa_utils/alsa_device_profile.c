/*
 * Copyright (C) 2014 The Android Open Source Project
 *
 * Licensed under the Apache License, Version 2.0 (the "License");
 * you may not use this file except in compliance with the License.
 * You may obtain a copy of the License at
 *
 *      http://www.apache.org/licenses/LICENSE-2.0
 *
 * Unless required by applicable law or agreed to in writing, software
 * distributed under the License is distributed on an "AS IS" BASIS,
 * WITHOUT WARRANTIES OR CONDITIONS OF ANY KIND, either express or implied.
 * See the License for the specific language governing permissions and
 * limitations under the License.
 */

#define LOG_TAG "alsa_device_profile"
/*#define LOG_NDEBUG 0*/
/*#define LOG_PCM_PARAMS 0*/

#include <errno.h>
#include <inttypes.h>
#include <stdint.h>
#include <stdlib.h>
#include <cutils/properties.h>

#include <log/log.h>

#include "include/alsa_device_profile.h"
#include "include/alsa_format.h"
#include "include/alsa_logging.h"

#define ARRAY_SIZE(a) (sizeof(a) / sizeof((a)[0]))

<<<<<<< HEAD
#define PERIOD_SIZE_US (5 * 1000)
=======
#define PERIOD_DURATION_US (5 * 1000)
>>>>>>> 4ac5d298

#define DEFAULT_PERIOD_SIZE 1024

static const char * const format_string_map[] = {
    "AUDIO_FORMAT_PCM_16_BIT",      /* "PCM_FORMAT_S16_LE", */
    "AUDIO_FORMAT_PCM_32_BIT",      /* "PCM_FORMAT_S32_LE", */
    "AUDIO_FORMAT_PCM_8_BIT",       /* "PCM_FORMAT_S8", */
    "AUDIO_FORMAT_PCM_8_24_BIT",    /* "PCM_FORMAT_S24_LE", */
    "AUDIO_FORMAT_PCM_24_BIT_PACKED"/* "PCM_FORMAT_S24_3LE" */
};

extern int8_t const pcm_format_value_map[50];

/* Sort these in terms of preference (best first).
   192 kHz is not first because it requires significant resources for possibly worse
   quality and driver instability (depends on device).
   The order here determines the default sample rate for the device.
   AudioPolicyManager may not respect this ordering when picking sample rates.
   Update MAX_PROFILE_SAMPLE_RATES after changing the array size.

   TODO: remove 32000, 22050, 12000, 11025?  Each sample rate check
   requires opening the device which may cause pops. */
static const unsigned std_sample_rates[] =
    {96000, 88200, 192000, 176400, 48000, 44100, 32000, 24000, 22050, 16000, 12000, 11025, 8000};

static void profile_reset(alsa_device_profile* profile)
{
    profile->card = profile->device = -1;

    /* terminate the attribute arrays with invalid values */
    profile->formats[0] = PCM_FORMAT_INVALID;
    profile->sample_rates[0] = 0;
    profile->channel_counts[0] = 0;

    profile->min_period_size = profile->max_period_size = 0;
    profile->min_channel_count = profile->max_channel_count = DEFAULT_CHANNEL_COUNT;

    profile->is_valid = false;
}

void profile_init(alsa_device_profile* profile, int direction)
{
    profile->direction = direction;
    profile_reset(profile);
}

bool profile_is_initialized(alsa_device_profile* profile)
{
    return profile->card >= 0 && profile->device >= 0;
}

bool profile_is_valid(alsa_device_profile* profile) {
    return profile->is_valid;
}

bool profile_is_cached_for(alsa_device_profile* profile, int card, int device) {
    return card == profile->card && device == profile->device;
}

void profile_decache(alsa_device_profile* profile) {
    profile_reset(profile);
}

/*
 * Returns the supplied value rounded up to the next even multiple of 16
 */
static unsigned int round_to_16_mult(unsigned int size)
{
    return (size + 15) & ~15;   /* 0xFFFFFFF0; */
}

/*
 * Returns the system defined minimum period size based on the supplied sample rate.
 */
unsigned profile_calc_min_period_size(alsa_device_profile* profile, unsigned sample_rate)
{
    ALOGV("profile_calc_min_period_size(%p, rate:%d)", profile, sample_rate);
    if (profile == NULL) {
        return DEFAULT_PERIOD_SIZE;
    } else {
<<<<<<< HEAD
        unsigned period_us = property_get_int32("ro.audio.usb.period_us", PERIOD_SIZE_US);
=======
        unsigned period_us = property_get_int32("ro.audio.usb.period_us", PERIOD_DURATION_US);
>>>>>>> 4ac5d298
        unsigned num_sample_frames = ((uint64_t)sample_rate * period_us) / 1000000;

        if (num_sample_frames < profile->min_period_size) {
            num_sample_frames = profile->min_period_size;
        }
        return round_to_16_mult(num_sample_frames);
    }
}

unsigned int profile_get_period_size(alsa_device_profile* profile, unsigned sample_rate)
{
    unsigned int period_size = profile_calc_min_period_size(profile, sample_rate);
    ALOGV("profile_get_period_size(rate:%d) = %d", sample_rate, period_size);
    return period_size;
}

/*
 * Sample Rate
 */
unsigned profile_get_default_sample_rate(alsa_device_profile* profile)
{
    /*
     * TODO this won't be right in general. we should store a preferred rate as we are scanning.
     * But right now it will return the highest rate, which may be correct.
     */
    return profile_is_valid(profile) ? profile->sample_rates[0] : DEFAULT_SAMPLE_RATE;
}

bool profile_is_sample_rate_valid(alsa_device_profile* profile, unsigned rate)
{
    if (profile_is_valid(profile)) {
        size_t index;
        for (index = 0; profile->sample_rates[index] != 0; index++) {
            if (profile->sample_rates[index] == rate) {
                return true;
            }
        }

        return false;
    } else {
        return rate == DEFAULT_SAMPLE_RATE;
    }
}

/*
 * Format
 */
enum pcm_format profile_get_default_format(alsa_device_profile* profile)
{
    /*
     * TODO this won't be right in general. we should store a preferred format as we are scanning.
     */
    return profile_is_valid(profile) ? profile->formats[0] : DEFAULT_SAMPLE_FORMAT;
}

bool profile_is_format_valid(alsa_device_profile* profile, enum pcm_format fmt) {
    if (profile_is_valid(profile)) {
        size_t index;
        for (index = 0; profile->formats[index] != PCM_FORMAT_INVALID; index++) {
            if (profile->formats[index] == fmt) {
                return true;
            }
        }

        return false;
    } else {
        return fmt == DEFAULT_SAMPLE_FORMAT;
    }
}

/*
 * Channels
 */
unsigned profile_get_default_channel_count(alsa_device_profile* profile)
{
    return profile_is_valid(profile) ? profile->channel_counts[0] : DEFAULT_CHANNEL_COUNT;
}

bool profile_is_channel_count_valid(alsa_device_profile* profile, unsigned count)
{
    if (profile_is_initialized(profile)) {
        return count >= profile->min_channel_count && count <= profile->max_channel_count;
    } else {
        return count == DEFAULT_CHANNEL_COUNT;
    }
}

static bool profile_test_sample_rate(alsa_device_profile* profile, unsigned rate)
{
    struct pcm_config config = profile->default_config;
    config.rate = rate;

    bool works = false; /* let's be pessimistic */
    struct pcm * pcm = pcm_open(profile->card, profile->device,
                                profile->direction, &config);

    if (pcm != NULL) {
        works = pcm_is_ready(pcm);
        pcm_close(pcm);
    }

    return works;
}

static unsigned profile_enum_sample_rates(alsa_device_profile* profile, unsigned min, unsigned max)
{
    unsigned num_entries = 0;
    unsigned index;

    for (index = 0; index < ARRAY_SIZE(std_sample_rates) &&
                    num_entries < ARRAY_SIZE(profile->sample_rates) - 1;
         index++) {
        if (std_sample_rates[index] >= min && std_sample_rates[index] <= max
                && profile_test_sample_rate(profile, std_sample_rates[index])) {
            profile->sample_rates[num_entries++] = std_sample_rates[index];
        }
    }
    profile->sample_rates[num_entries] = 0; /* terminate */
    return num_entries; /* return # of supported rates */
}

static unsigned profile_enum_sample_formats(alsa_device_profile* profile, struct pcm_mask * mask)
{
    const int num_slots = ARRAY_SIZE(mask->bits);
    const int bits_per_slot = sizeof(mask->bits[0]) * 8;

    const int table_size = ARRAY_SIZE(pcm_format_value_map);

    int slot_index, bit_index, table_index;
    table_index = 0;
    int num_written = 0;
    for (slot_index = 0; slot_index < num_slots && table_index < table_size;
            slot_index++) {
        unsigned bit_mask = 1;
        for (bit_index = 0;
                bit_index < bits_per_slot && table_index < table_size;
                bit_index++) {
            if ((mask->bits[slot_index] & bit_mask) != 0) {
                enum pcm_format format = pcm_format_value_map[table_index];
                /* Never return invalid (unrecognized) or 8-bit */
                if (format != PCM_FORMAT_INVALID && format != PCM_FORMAT_S8) {
                    profile->formats[num_written++] = format;
                    if (num_written == ARRAY_SIZE(profile->formats) - 1) {
                        /* leave at least one PCM_FORMAT_INVALID at the end */
                        goto end;
                    }
                }
            }
            bit_mask <<= 1;
            table_index++;
        }
    }
end:
    profile->formats[num_written] = PCM_FORMAT_INVALID;
    return num_written;
}

static unsigned profile_enum_channel_counts(alsa_device_profile* profile, unsigned min,
        unsigned max)
{
    /* modify alsa_device_profile.h if you change the std_channel_counts[] array. */
    static const unsigned std_channel_counts[] = {8, 7, 6, 5, 4, 3, 2, 1};

    unsigned num_counts = 0;
    unsigned index;
    /* TODO write a profile_test_channel_count() */
    /* Ensure there is at least one invalid channel count to terminate the channel counts array */
    for (index = 0; index < ARRAY_SIZE(std_channel_counts) &&
                    num_counts < ARRAY_SIZE(profile->channel_counts) - 1;
         index++) {
        /* TODO Do we want a channel counts test? */
        if (std_channel_counts[index] >= min && std_channel_counts[index] <= max /* &&
            profile_test_channel_count(profile, channel_counts[index])*/) {
            profile->channel_counts[num_counts++] = std_channel_counts[index];
        }
    }
    // if we have no match with the standard counts, we use the largest (preferred) std count.
    if (num_counts == 0) {
        ALOGW("usb device does not match std channel counts, setting to %d",
                std_channel_counts[0]);
        profile->channel_counts[num_counts++] = std_channel_counts[0];
    }
    profile->channel_counts[num_counts] = 0;
    return num_counts; /* return # of supported counts */
}

/*
 * Reads and decodes configuration info from the specified ALSA card/device.
 */
static int read_alsa_device_config(alsa_device_profile * profile, struct pcm_config * config)
{
    ALOGV("usb:audio_hw - read_alsa_device_config(c:%d d:%d t:0x%X)",
          profile->card, profile->device, profile->direction);

    if (profile->card < 0 || profile->device < 0) {
        return -EINVAL;
    }

    struct pcm_params * alsa_hw_params =
        pcm_params_get(profile->card, profile->device, profile->direction);
    if (alsa_hw_params == NULL) {
        return -EINVAL;
    }

    profile->min_period_size = pcm_params_get_min(alsa_hw_params, PCM_PARAM_PERIOD_SIZE);
    profile->max_period_size = pcm_params_get_max(alsa_hw_params, PCM_PARAM_PERIOD_SIZE);

    profile->min_channel_count = pcm_params_get_min(alsa_hw_params, PCM_PARAM_CHANNELS);
    profile->max_channel_count = pcm_params_get_max(alsa_hw_params, PCM_PARAM_CHANNELS);

    int ret = 0;

    /*
     * This Logging will be useful when testing new USB devices.
     */
#ifdef LOG_PCM_PARAMS
    log_pcm_params(alsa_hw_params);
#endif

    config->channels = pcm_params_get_min(alsa_hw_params, PCM_PARAM_CHANNELS);
    // For output devices, let's make sure we choose at least stereo
    // (assuming the device supports it).
    if (profile->direction == PCM_OUT &&
        config->channels < 2 && pcm_params_get_max(alsa_hw_params, PCM_PARAM_CHANNELS) >= 2) {
        config->channels = 2;
    }
    config->rate = pcm_params_get_min(alsa_hw_params, PCM_PARAM_RATE);
    // Prefer 48K or 44.1K
    if (config->rate < 48000 &&
        pcm_params_get_max(alsa_hw_params, PCM_PARAM_RATE) >= 48000) {
        config->rate = 48000;
    } else if (config->rate < 441000 &&
               pcm_params_get_max(alsa_hw_params, PCM_PARAM_RATE) >= 44100) {
        config->rate = 44100;
    }
    config->period_size = profile_calc_min_period_size(profile, config->rate);
    config->period_count = pcm_params_get_min(alsa_hw_params, PCM_PARAM_PERIODS);
    config->format = get_pcm_format_for_mask(pcm_params_get_mask(alsa_hw_params, PCM_PARAM_FORMAT));
#ifdef LOG_PCM_PARAMS
    log_pcm_config(config, "read_alsa_device_config");
#endif
    if (config->format == PCM_FORMAT_INVALID) {
        ret = -EINVAL;
    }

    pcm_params_free(alsa_hw_params);

    return ret;
}

bool profile_read_device_info(alsa_device_profile* profile)
{
    if (!profile_is_initialized(profile)) {
        return false;
    }

    /* let's get some defaults */
    read_alsa_device_config(profile, &profile->default_config);
    ALOGV("default_config chans:%d rate:%d format:%d count:%d size:%d",
          profile->default_config.channels, profile->default_config.rate,
          profile->default_config.format, profile->default_config.period_count,
          profile->default_config.period_size);

    struct pcm_params * alsa_hw_params = pcm_params_get(profile->card,
                                                        profile->device,
                                                        profile->direction);
    if (alsa_hw_params == NULL) {
        return false;
    }

    /* Formats */
    struct pcm_mask * format_mask = pcm_params_get_mask(alsa_hw_params, PCM_PARAM_FORMAT);
    profile_enum_sample_formats(profile, format_mask);

    /* Channels */
    profile_enum_channel_counts(
            profile, pcm_params_get_min(alsa_hw_params, PCM_PARAM_CHANNELS),
            pcm_params_get_max(alsa_hw_params, PCM_PARAM_CHANNELS));

    /* Sample Rates */
    profile_enum_sample_rates(
            profile, pcm_params_get_min(alsa_hw_params, PCM_PARAM_RATE),
            pcm_params_get_max(alsa_hw_params, PCM_PARAM_RATE));

    profile->is_valid = true;

    return true;
}

char * profile_get_sample_rate_strs(alsa_device_profile* profile)
{
    /* if we assume that rate strings are about 5 characters (48000 is 5), plus ~1 for a
     * delimiter "|" this buffer has room for about 22 rate strings which seems like
     * way too much, but it's a stack variable so only temporary.
     */
    char buffer[128];
    buffer[0] = '\0';
    size_t buffSize = ARRAY_SIZE(buffer);
    size_t curStrLen = 0;

    char numBuffer[32];

    size_t numEntries = 0;
    size_t index;
    for (index = 0; profile->sample_rates[index] != 0; index++) {
        snprintf(numBuffer, sizeof(numBuffer), "%u", profile->sample_rates[index]);
        // account for both the null, and potentially the bar.
        if (buffSize - curStrLen < strlen(numBuffer) + (numEntries != 0 ? 2 : 1)) {
            /* we don't have room for another, so bail at this point rather than
             * return a malformed rate string
             */
            break;
        }
        if (numEntries++ != 0) {
            strlcat(buffer, "|", buffSize);
        }
        curStrLen = strlcat(buffer, numBuffer, buffSize);
    }

    return strdup(buffer);
}

char * profile_get_format_strs(alsa_device_profile* profile)
{
    /* if we assume that format strings are about 24 characters (AUDIO_FORMAT_PCM_16_BIT is 23),
     * plus ~1 for a delimiter "|" this buffer has room for about 10 format strings which seems
     *  like way too much, but it's a stack variable so only temporary.
     */
    char buffer[256];
    buffer[0] = '\0';
    size_t buffSize = ARRAY_SIZE(buffer);
    size_t curStrLen = 0;

    size_t numEntries = 0;
    size_t index = 0;
    for (index = 0; profile->formats[index] != PCM_FORMAT_INVALID; index++) {
        // account for both the null, and potentially the bar.
        if (buffSize - curStrLen < strlen(format_string_map[profile->formats[index]])
                                   + (numEntries != 0 ? 2 : 1)) {
            /* we don't have room for another, so bail at this point rather than
             * return a malformed rate string
             */
            break;
        }
        if (numEntries++ != 0) {
            strlcat(buffer, "|", buffSize);
        }
        curStrLen = strlcat(buffer, format_string_map[profile->formats[index]], buffSize);
    }

    return strdup(buffer);
}

char * profile_get_channel_count_strs(alsa_device_profile* profile)
{
    // FIXME implicit fixed channel count assumption here (FCC_8).
    // we use only the canonical even number channel position masks.
    static const char * const out_chans_strs[] = {
        /* 0 */"AUDIO_CHANNEL_NONE", /* will never be taken as this is a terminator */
        /* 1 */"AUDIO_CHANNEL_OUT_MONO",
        /* 2 */"AUDIO_CHANNEL_OUT_STEREO",
        /* 3 */ /* "AUDIO_CHANNEL_OUT_STEREO|AUDIO_CHANNEL_OUT_FRONT_CENTER" */ NULL,
        /* 4 */"AUDIO_CHANNEL_OUT_QUAD",
        /* 5 */ /* "AUDIO_CHANNEL_OUT_QUAD|AUDIO_CHANNEL_OUT_FRONT_CENTER" */ NULL,
        /* 6 */"AUDIO_CHANNEL_OUT_5POINT1",
        /* 7 */ /* "AUDIO_CHANNEL_OUT_5POINT1|AUDIO_CHANNEL_OUT_BACK_CENTER" */ NULL,
        /* 8 */"AUDIO_CHANNEL_OUT_7POINT1",
        /* channel counts greater than this not considered */
    };

    static const char * const in_chans_strs[] = {
        /* 0 */"AUDIO_CHANNEL_NONE", /* will never be taken as this is a terminator */
        /* 1 */"AUDIO_CHANNEL_IN_MONO",
        /* 2 */"AUDIO_CHANNEL_IN_STEREO",
        /* channel counts greater than this not considered */
    };

    static const char * const index_chans_strs[] = {
        /* 0 */"AUDIO_CHANNEL_NONE", /* will never be taken as this is a terminator */
        /* 1 */"AUDIO_CHANNEL_INDEX_MASK_1",
        /* 2 */"AUDIO_CHANNEL_INDEX_MASK_2",
        /* 3 */"AUDIO_CHANNEL_INDEX_MASK_3",
        /* 4 */"AUDIO_CHANNEL_INDEX_MASK_4",
        /* 5 */"AUDIO_CHANNEL_INDEX_MASK_5",
        /* 6 */"AUDIO_CHANNEL_INDEX_MASK_6",
        /* 7 */"AUDIO_CHANNEL_INDEX_MASK_7",
        /* 8 */"AUDIO_CHANNEL_INDEX_MASK_8",
    };

    const bool isOutProfile = profile->direction == PCM_OUT;

    const char * const * const chans_strs = isOutProfile ? out_chans_strs : in_chans_strs;
    const size_t chans_strs_size =
            isOutProfile ? ARRAY_SIZE(out_chans_strs) : ARRAY_SIZE(in_chans_strs);

    /*
     * If we assume each channel string is 26 chars ("AUDIO_CHANNEL_INDEX_MASK_8" is 26) + 1 for,
     * the "|" delimiter, then we allocate room for 16 strings.
     */
    char buffer[27 * 16 + 1]; /* caution, may need to be expanded */
    buffer[0] = '\0';
    size_t buffSize = ARRAY_SIZE(buffer);
    size_t curStrLen = 0;

    /* We currently support MONO and STEREO, and always report STEREO but some (many)
     * USB Audio Devices may only announce support for MONO (a headset mic for example), or
     * The total number of output channels. SO, if the device itself doesn't explicitly
     * support STEREO, append to the channel config strings we are generating.
     *
     * The MONO and STEREO positional channel masks are provided for legacy compatibility.
     * For multichannel (n > 2) we only expose channel index masks.
     */
    // Always support stereo
    curStrLen = strlcat(buffer, chans_strs[2], buffSize);

    size_t index;
    unsigned channel_count;
    for (index = 0;
         (channel_count = profile->channel_counts[index]) != 0;
         index++) {

        /* we only show positional information for mono (stereo handled already) */
        if (channel_count < chans_strs_size
                && chans_strs[channel_count] != NULL
                && channel_count < 2 /* positional only for fewer than 2 channels */) {
            // account for the '|' and the '\0'
            if (buffSize - curStrLen < strlen(chans_strs[channel_count]) + 2) {
                /* we don't have room for another, so bail at this point rather than
                 * return a malformed rate string
                 */
                break;
            }

            strlcat(buffer, "|", buffSize);
            curStrLen = strlcat(buffer, chans_strs[channel_count], buffSize);
        }

        // handle channel index masks for both input and output
        // +2 to account for the '|' and the '\0'
         if (buffSize - curStrLen < strlen(index_chans_strs[channel_count]) + 2) {
             /* we don't have room for another, so bail at this point rather than
              * return a malformed rate string
              */
             break;
         }

         strlcat(buffer, "|", buffSize);
         curStrLen = strlcat(buffer, index_chans_strs[channel_count], buffSize);
    }

    return strdup(buffer);
}<|MERGE_RESOLUTION|>--- conflicted
+++ resolved
@@ -32,11 +32,7 @@
 
 #define ARRAY_SIZE(a) (sizeof(a) / sizeof((a)[0]))
 
-<<<<<<< HEAD
-#define PERIOD_SIZE_US (5 * 1000)
-=======
 #define PERIOD_DURATION_US (5 * 1000)
->>>>>>> 4ac5d298
 
 #define DEFAULT_PERIOD_SIZE 1024
 
@@ -117,11 +113,7 @@
     if (profile == NULL) {
         return DEFAULT_PERIOD_SIZE;
     } else {
-<<<<<<< HEAD
-        unsigned period_us = property_get_int32("ro.audio.usb.period_us", PERIOD_SIZE_US);
-=======
         unsigned period_us = property_get_int32("ro.audio.usb.period_us", PERIOD_DURATION_US);
->>>>>>> 4ac5d298
         unsigned num_sample_frames = ((uint64_t)sample_rate * period_us) / 1000000;
 
         if (num_sample_frames < profile->min_period_size) {
